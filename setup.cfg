--- conflicted
+++ resolved
@@ -1,11 +1,7 @@
 [metadata]
 name = mood
-<<<<<<< HEAD
 description = Investigations in financial sentiment analysis
-version = 0.0.9
-=======
 version = 0.0.10
->>>>>>> 09354b86
 url = https://github.com/infinvest/mood
 platforms = any
 description_file = README.md
